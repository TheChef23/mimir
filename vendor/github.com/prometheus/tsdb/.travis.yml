<<<<<<< HEAD
# sudo is enabled because it provides more memory which was needed to run go test -race
sudo: required
=======
>>>>>>> e1ab5495
dist: trusty
language: go
os:
  - windows
  - linux
  - osx

go:
<<<<<<< HEAD
  - 1.9.x
  - 1.10.x

go_import_path: github.com/prometheus/tsdb

install:
  - go get -v -t ./...

script:
  # `check_license` target is omitted due to some missing license headers
  # `staticcheck` target is omitted due to linting errors
  - make style unused test
=======
  - 1.12.x

go_import_path: github.com/prometheus/tsdb

before_install:
  - if [[ "$TRAVIS_OS_NAME" == "windows" ]]; then choco install make; fi

install:
  - make deps

script:
  - if [[ "$TRAVIS_OS_NAME" == "windows" ]]; then make test; else make all; fi
>>>>>>> e1ab5495
<|MERGE_RESOLUTION|>--- conflicted
+++ resolved
@@ -1,8 +1,3 @@
-<<<<<<< HEAD
-# sudo is enabled because it provides more memory which was needed to run go test -race
-sudo: required
-=======
->>>>>>> e1ab5495
 dist: trusty
 language: go
 os:
@@ -11,20 +6,6 @@
   - osx
 
 go:
-<<<<<<< HEAD
-  - 1.9.x
-  - 1.10.x
-
-go_import_path: github.com/prometheus/tsdb
-
-install:
-  - go get -v -t ./...
-
-script:
-  # `check_license` target is omitted due to some missing license headers
-  # `staticcheck` target is omitted due to linting errors
-  - make style unused test
-=======
   - 1.12.x
 
 go_import_path: github.com/prometheus/tsdb
@@ -36,5 +17,4 @@
   - make deps
 
 script:
-  - if [[ "$TRAVIS_OS_NAME" == "windows" ]]; then make test; else make all; fi
->>>>>>> e1ab5495
+  - if [[ "$TRAVIS_OS_NAME" == "windows" ]]; then make test; else make all; fi