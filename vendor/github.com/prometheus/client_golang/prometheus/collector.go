--- conflicted
+++ resolved
@@ -79,11 +79,7 @@
 // of the Describe method. If a Collector sometimes collects no metrics at all
 // (for example vectors like CounterVec, GaugeVec, etc., which only collect
 // metrics after a metric with a fully specified label set has been accessed),
-<<<<<<< HEAD
-// it might even get registered as an unchecked Collecter (cf. the Register
-=======
 // it might even get registered as an unchecked Collector (cf. the Register
->>>>>>> e1ab5495
 // method of the Registerer interface). Hence, only use this shortcut
 // implementation of Describe if you are certain to fulfill the contract.
 //
